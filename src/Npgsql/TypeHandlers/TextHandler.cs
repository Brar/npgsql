--- conflicted
+++ resolved
@@ -49,13 +49,7 @@
     [TypeMapping("refcursor", NpgsqlDbType.Refcursor,          inferredDbType: DbType.String)]
     [TypeMapping("citext",    NpgsqlDbType.Citext,             inferredDbType: DbType.String)]
     [TypeMapping("unknown")]
-<<<<<<< HEAD
-    internal class TextHandler : TypeHandler<string>,
-        IChunkingTypeWriter,
-        IChunkingTypeReader<string>, IChunkingTypeReader<char[]>, ITextReaderHandler
-=======
     internal class TextHandler : ChunkingTypeHandler<string>, IChunkingTypeHandler<char[]>, ITextReaderHandler
->>>>>>> 9e75d8d9
     {
         internal override bool PreferTextWrite => true;
 
@@ -100,11 +94,7 @@
                     return true;
                 }
 
-<<<<<<< HEAD
-                if (_byteLen <= _buf.UsableSize) {
-=======
                 if (_byteLen <= _readBuf.Size) {
->>>>>>> 9e75d8d9
                     // Don't have the entire string in the buffer, but it can fit. Force a read to fill.
                     result = null;
                     return false;
@@ -144,11 +134,7 @@
                     return true;
                 }
 
-<<<<<<< HEAD
-                if (_byteLen <= _buf.UsableSize)
-=======
                 if (_byteLen <= _readBuf.Size)
->>>>>>> 9e75d8d9
                 {
                     // Don't have the entire string in the buffer, but it can fit. Force a read to fill.
                     result = null;
@@ -235,41 +221,14 @@
 
             //return lengthCache.Set(DoValidateAndGetLength(value, parameter));
 
-<<<<<<< HEAD
-            switch (Type.GetTypeCode(value.GetType()))
-            {
-            case TypeCode.String:
-                var asString = (string)value;
-=======
             var asString = value as string;
             if (asString != null)
             {
->>>>>>> 9e75d8d9
                 return lengthCache.Set(
                     parameter == null || parameter.Size <= 0 || parameter.Size >= asString.Length
                   ? PGUtil.UTF8Encoding.GetByteCount(asString)
                   : PGUtil.UTF8Encoding.GetByteCount(asString.ToCharArray(), 0, parameter.Size)
                 );
-<<<<<<< HEAD
-
-            case TypeCode.Object:
-                var asCharArray = value as char[];
-                if (asCharArray != null)
-                {
-                    return lengthCache.Set(
-                        parameter == null || parameter.Size <= 0 || parameter.Size >= asCharArray.Length
-                      ? PGUtil.UTF8Encoding.GetByteCount(asCharArray)
-                      : PGUtil.UTF8Encoding.GetByteCount(asCharArray, 0, parameter.Size)
-                    );
-                }
-                var converted = Convert.ToString(value);
-                if (parameter == null)
-                {
-                    throw CreateConversionButNoParamException(value.GetType());
-                }
-                parameter.ConvertedValue = value = converted;
-                goto case TypeCode.String;
-=======
             }
 
             var asCharArray = value as char[];
@@ -281,16 +240,12 @@
                   : PGUtil.UTF8Encoding.GetByteCount(asCharArray, 0, parameter.Size)
                 );
             }
->>>>>>> 9e75d8d9
 
             if (value is char)
             {
                 _singleCharArray[0] = (char)value;
                 return lengthCache.Set(PGUtil.UTF8Encoding.GetByteCount(_singleCharArray));
-<<<<<<< HEAD
-=======
-            }
->>>>>>> 9e75d8d9
+            }
 
             // Fallback - try to convert the value to string
             var converted = Convert.ToString(value);
@@ -365,11 +320,7 @@
                     return true;
                 }
 
-<<<<<<< HEAD
-                if (_byteLen <= _buf.UsableSize)
-=======
                 if (_byteLen <= _writeBuf.UsableSize)
->>>>>>> 9e75d8d9
                 {
                     // Buffer is currently too full, but the string can fit. Force a write to fill.
                     return false;
